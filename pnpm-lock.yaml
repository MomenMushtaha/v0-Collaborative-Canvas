--- conflicted
+++ resolved
@@ -666,22 +666,6 @@
       '@types/react':
         optional: true
 
-<<<<<<< HEAD
-  '@radix-ui/react-dismissable-layer@1.1.11':
-    resolution: {integrity: sha512-Nqcp+t5cTB8BinFkZgXiMJniQH0PsUt2k51FUhbdfeKvc4ACcG2uQniY/8+h1Yv6Kza4Q7lD7PQV0z0oicE0Mg==}
-    peerDependencies:
-      '@types/react': '*'
-      '@types/react-dom': '*'
-      react: ^16.8 || ^17.0 || ^18.0 || ^19.0 || ^19.0.0-rc
-      react-dom: ^16.8 || ^17.0 || ^18.0 || ^19.0 || ^19.0.0-rc
-    peerDependenciesMeta:
-      '@types/react':
-        optional: true
-      '@types/react-dom':
-        optional: true
-
-=======
->>>>>>> fb863baa
   '@radix-ui/react-dismissable-layer@1.1.3':
     resolution: {integrity: sha512-onrWn/72lQoEucDmJnr8uczSNTujT0vJnA/X5+3AkChVPowr8n1yvIKIabhWyMQeMvvmdpsvcyDqx3X1LEXCPg==}
     peerDependencies:
@@ -1004,13 +988,8 @@
       '@types/react-dom':
         optional: true
 
-<<<<<<< HEAD
-  '@radix-ui/react-scroll-area@1.2.10':
-    resolution: {integrity: sha512-tAXIa1g3sM5CGpVT0uIbUx/U3Gs5N8T52IICuCtObaos1S8fzsrPXG5WObkQN3S6NVl6wKgPhAIiBGbWnvc97A==}
-=======
   '@radix-ui/react-scroll-area@1.2.2':
     resolution: {integrity: sha512-EFI1N/S3YxZEW/lJ/H1jY3njlvTd8tBmgKEn4GHi51+aMm94i6NmAJstsm5cu3yJwYqYc93gpCPm21FeAbFk6g==}
->>>>>>> fb863baa
     peerDependencies:
       '@types/react': '*'
       '@types/react-dom': '*'
@@ -2492,22 +2471,6 @@
     optionalDependencies:
       '@types/react': 19.0.0
 
-<<<<<<< HEAD
-  '@radix-ui/react-dismissable-layer@1.1.11(@types/react-dom@19.0.0)(@types/react@19.0.0)(react-dom@19.0.0(react@19.0.0))(react@19.0.0)':
-    dependencies:
-      '@radix-ui/primitive': 1.1.3
-      '@radix-ui/react-compose-refs': 1.1.2(@types/react@19.0.0)(react@19.0.0)
-      '@radix-ui/react-primitive': 2.1.3(@types/react-dom@19.0.0)(@types/react@19.0.0)(react-dom@19.0.0(react@19.0.0))(react@19.0.0)
-      '@radix-ui/react-use-callback-ref': 1.1.1(@types/react@19.0.0)(react@19.0.0)
-      '@radix-ui/react-use-escape-keydown': 1.1.1(@types/react@19.0.0)(react@19.0.0)
-      react: 19.0.0
-      react-dom: 19.0.0(react@19.0.0)
-    optionalDependencies:
-      '@types/react': 19.0.0
-      '@types/react-dom': 19.0.0
-
-=======
->>>>>>> fb863baa
   '@radix-ui/react-dismissable-layer@1.1.3(@types/react-dom@19.0.0)(@types/react@19.0.0)(react-dom@19.0.0(react@19.0.0))(react@19.0.0)':
     dependencies:
       '@radix-ui/primitive': 1.1.1
@@ -2839,8 +2802,6 @@
       '@types/react-dom': 19.0.0
 
   '@radix-ui/react-roving-focus@1.1.11(@types/react-dom@19.0.0)(@types/react@19.0.0)(react-dom@19.0.0(react@19.0.0))(react@19.0.0)':
-<<<<<<< HEAD
-=======
     dependencies:
       '@radix-ui/primitive': 1.1.3
       '@radix-ui/react-collection': 1.1.7(@types/react-dom@19.0.0)(@types/react@19.0.0)(react-dom@19.0.0(react@19.0.0))(react@19.0.0)
@@ -2858,7 +2819,6 @@
       '@types/react-dom': 19.0.0
 
   '@radix-ui/react-scroll-area@1.2.2(@types/react-dom@19.0.0)(@types/react@19.0.0)(react-dom@19.0.0(react@19.0.0))(react@19.0.0)':
->>>>>>> fb863baa
     dependencies:
       '@radix-ui/primitive': 1.1.3
       '@radix-ui/react-collection': 1.1.7(@types/react-dom@19.0.0)(@types/react@19.0.0)(react-dom@19.0.0(react@19.0.0))(react@19.0.0)
