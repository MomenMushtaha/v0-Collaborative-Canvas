--- conflicted
+++ resolved
@@ -3,12 +3,6 @@
 import { useCallback, useEffect, useMemo, useState } from "react"
 import { Button } from "@/components/ui/button"
 import { ScrollArea } from "@/components/ui/scroll-area"
-<<<<<<< HEAD
-import { History, RefreshCcw, RotateCcw, X } from "lucide-react"
-import { loadHistorySnapshots, restoreHistorySnapshot, formatTimeAgo, type HistorySnapshot } from "@/lib/history-utils"
-import type { CanvasObject } from "@/lib/types"
-import { cn } from "@/lib/utils"
-=======
 import { Input } from "@/components/ui/input"
 import { History, RefreshCw, RotateCcw, Save, X } from "lucide-react"
 import {
@@ -19,17 +13,13 @@
   type HistorySnapshot,
 } from "@/lib/history-utils"
 import type { CanvasObject } from "@/lib/types"
->>>>>>> 9d529cda
 import { useToast } from "@/hooks/use-toast"
 
 interface HistoryPanelProps {
   canvasId: string
-<<<<<<< HEAD
-=======
   currentObjects: CanvasObject[]
   userId: string
   userName: string
->>>>>>> 9d529cda
   onRestore: (objects: CanvasObject[]) => void
   onClose: () => void
 }
@@ -38,14 +28,9 @@
   const [snapshots, setSnapshots] = useState<HistorySnapshot[]>([])
   const [isLoading, setIsLoading] = useState(true)
   const [isRestoring, setIsRestoring] = useState<string | null>(null)
-<<<<<<< HEAD
-  const [error, setError] = useState<string | null>(null)
-  const [lastUpdated, setLastUpdated] = useState<string | null>(null)
-=======
   const [isSaving, setIsSaving] = useState(false)
   const [description, setDescription] = useState("")
   const [error, setError] = useState<string | null>(null)
->>>>>>> 9d529cda
   const { toast } = useToast()
 
   const loadSnapshots = useCallback(async () => {
@@ -64,16 +49,7 @@
       setLastUpdated(new Date().toISOString())
     } catch (error) {
       console.error("[v0] Failed to load history:", error)
-<<<<<<< HEAD
-      setError("Unable to load version history. Please try again.")
-      toast({
-        title: "Could not load history",
-        description: "Check your connection and try again.",
-        variant: "destructive",
-      })
-=======
       setError("Failed to load version history. Please try again.")
->>>>>>> 9d529cda
     } finally {
       setIsLoading(false)
     }
@@ -93,11 +69,7 @@
       console.error("[v0] Failed to restore snapshot:", error)
       toast({
         title: "Restore failed",
-<<<<<<< HEAD
-        description: "We couldn't apply that version. Please try again.",
-=======
         description: "Unable to restore this version. Please try again.",
->>>>>>> 9d529cda
         variant: "destructive",
       })
     } finally {
@@ -105,12 +77,6 @@
     }
   }
 
-<<<<<<< HEAD
-  const lastUpdatedLabel = useMemo(() => {
-    if (!lastUpdated) return null
-    return formatTimeAgo(lastUpdated)
-  }, [lastUpdated])
-=======
   const handleSaveSnapshot = async () => {
     if (currentObjects.length === 0) {
       setError("Add objects to the canvas before saving a snapshot.")
@@ -144,7 +110,6 @@
   }
 
   const canSaveSnapshot = currentObjects.length > 0 && !isSaving
->>>>>>> 9d529cda
 
   return (
     <div className="fixed right-4 top-20 z-40 w-80 max-h-[600px] rounded-xl border border-border/50 bg-background/95 backdrop-blur-md shadow-xl overflow-hidden flex flex-col transition-all duration-200 hover:shadow-2xl">
@@ -159,25 +124,6 @@
             <Button
               variant="ghost"
               size="icon"
-<<<<<<< HEAD
-              onClick={() => void loadSnapshots()}
-              className="h-6 w-6"
-              disabled={isLoading}
-              aria-label="Refresh history"
-            >
-              <RefreshCcw className={cn("h-3 w-3", isLoading && "animate-spin")} />
-            </Button>
-            <Button variant="ghost" size="icon" onClick={onClose} className="h-6 w-6" aria-label="Close history panel">
-              <X className="h-3 w-3" />
-            </Button>
-          </div>
-        </div>
-        <div className="flex items-center justify-between gap-2">
-          <p className="text-xs text-muted-foreground">Restore previous canvas states</p>
-          {lastUpdatedLabel && (
-            <span className="text-[10px] text-muted-foreground/80">Updated {lastUpdatedLabel}</span>
-          )}
-=======
               onClick={loadSnapshots}
               className="h-6 w-6"
               disabled={isLoading}
@@ -189,7 +135,6 @@
               <X className="h-3 w-3" />
             </Button>
           </div>
->>>>>>> 9d529cda
         </div>
       </div>
 
