--- conflicted
+++ resolved
@@ -42,20 +42,8 @@
         userMap.set(key, user)
       }
     })
-<<<<<<< HEAD
-
-    return Array.from(userMap.values()).filter((user) => {
-      if (user.user_id) {
-        return user.user_id !== currentUser.userId
-      }
-
-      return user.user_name.toLowerCase() !== currentUser.userName.toLowerCase()
-    })
-  }, [currentUser.userId, currentUser.userName, otherUsers])
-=======
     return Array.from(userMap.values()).filter((user) => user.user_id !== currentUser.userId)
   }, [currentUser.userId, otherUsers])
->>>>>>> e3547b9d
 
   const onlineUsers = uniqueUsers.filter((user) => isUserOnline(user.last_seen))
   const offlineUsers = uniqueUsers.filter((user) => !isUserOnline(user.last_seen))
