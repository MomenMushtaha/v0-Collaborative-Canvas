import { NextResponse } from "next/server"
import { createServiceRoleClient } from "@/lib/supabase/service-role"
import { generateText, tool } from "ai"
import { z } from "zod"

export const maxDuration = 30

export async function POST(request: Request) {
  console.log("[v0] ===== AI Canvas API Route Called =====")

  try {
    const body = await request.json()
    const {
      message,
      currentObjects,
      selectedObjectIds,
      selectedObjects: selectedObjectsPayload,
      canvasId,
      userId,
      userName,
      viewport,
    } = body

    console.log("[v0] Message:", message)
    const safeCurrentObjects = Array.isArray(currentObjects) ? currentObjects : []
    const safeSelectedIds = Array.isArray(selectedObjectIds) ? selectedObjectIds : []
    const safeSelectedObjects = Array.isArray(selectedObjectsPayload) ? selectedObjectsPayload : []

    console.log("[v0] Current objects count:", safeCurrentObjects.length)
    console.log("[v0] Selected objects count:", safeSelectedIds.length)
    console.log("[v0] Canvas ID:", canvasId)
    console.log("[v0] User:", userName)

    if (!message) {
      return NextResponse.json({ error: "Message is required" }, { status: 400 })
    }

    if (currentObjects && !Array.isArray(currentObjects)) {
      return NextResponse.json(
        { error: "Invalid currentObjects format", details: "currentObjects must be an array" },
        { status: 400 },
      )
    }

    let queueItemId: string | null = null
    if (canvasId && userId && userName) {
      try {
        const supabase = createServiceRoleClient()
        const { data: queueItem, error: queueError } = await supabase
          .from("ai_operations_queue")
          .insert({
            canvas_id: canvasId,
            user_id: userId,
            user_name: userName,
            status: "processing",
            prompt: message,
            started_at: new Date().toISOString(),
          })
          .select()
          .single()

        if (queueError) {
          console.warn("[v0] Queue management unavailable (table may not exist):", queueError.message)
        } else {
          queueItemId = queueItem.id
          console.log("[v0] Added to queue with ID:", queueItemId)
        }
      } catch (queueErr) {
        console.warn("[v0] Queue management error (continuing without queue):", queueErr)
      }
    }

    console.log("[v0] Calling AI SDK with function calling...")

    const canvasContext = safeCurrentObjects.map((obj: any, idx: number) => {
      const objectId = (() => {
        if (typeof obj.id === "string" && obj.id.length > 0) {
          return obj.id
        }
        if (obj.id !== undefined && obj.id !== null) {
          return String(obj.id)
        }
        return `object-${idx}`
      })()

      const isSelectedFromIds = safeSelectedIds.includes(objectId)
      const isSelectedFromPayload = safeSelectedObjects.some((selected: any) => {
        if (!selected) return false
        if (typeof selected === "string") {
          return selected === objectId
        }
        if (typeof selected?.id === "string" && selected.id.length > 0) {
          return selected.id === objectId
        }
        if (selected?.id !== undefined && selected?.id !== null) {
          return String(selected.id) === objectId
        }
        return false
      })

      const toRoundedNumber = (value: any, fallback = 0) =>
        typeof value === "number" && Number.isFinite(value) ? Math.round(value) : fallback

      return {
        index: idx,
        id: objectId,
        type: obj.type,
        color: obj.fill_color,
        strokeColor: obj.stroke_color,
        strokeWidth: typeof obj.stroke_width === "number" ? obj.stroke_width : undefined,
        x: toRoundedNumber(obj.x),
        y: toRoundedNumber(obj.y),
        width: toRoundedNumber(obj.width),
        height: toRoundedNumber(obj.height),
        rotation: typeof obj.rotation === "number" ? obj.rotation : 0,
        text: obj.text_content || obj.content || "",
        locked: Boolean(obj.locked),
        visible: obj.visible !== false,
        isSelected: isSelectedFromIds || isSelectedFromPayload,
      }
    })

    const selectedContext = canvasContext.filter((obj: any) => obj.isSelected)
    const selectedIndices = selectedContext.map((obj: any) => obj.index)

    const canvasStats = {
      totalShapes: safeCurrentObjects.length,
      shapeTypes: safeCurrentObjects.reduce(
        (acc: any, obj: any) => {
          acc[obj.type] = (acc[obj.type] || 0) + 1
          return acc
        },
        {} as Record<string, number>,
      ),
      colorGroups: safeCurrentObjects.reduce(
        (acc: any, obj: any) => {
          const color = obj.fill_color
          acc[color] = (acc[color] || 0) + 1
          return acc
        },
        {} as Record<string, number>,
      ),
    }

    const canvasWidth = typeof window !== "undefined" ? window.innerWidth : 1920
    const canvasHeight = typeof window !== "undefined" ? window.innerHeight : 1080

    const visibleArea = viewport
      ? {
          left: Math.max(0, Math.round(-viewport.x / viewport.zoom)),
          top: Math.max(0, Math.round(-viewport.y / viewport.zoom)),
          right: Math.min(2000, Math.round((-viewport.x + canvasWidth) / viewport.zoom)),
          bottom: Math.min(2000, Math.round((-viewport.y + canvasHeight) / viewport.zoom)),
          centerX: Math.round((-viewport.x + canvasWidth / 2) / viewport.zoom),
          centerY: Math.round((-viewport.y + 150) / viewport.zoom),
        }
      : {
          left: 0,
          top: 0,
          right: 1920,
          bottom: 1080,
          centerX: 960,
          centerY: 150,
        }

    const clamp = (value: number, min: number, max: number) => Math.min(max, Math.max(min, value))
    const clampCenter = (value: number | undefined, size: number, fallback: number) =>
      clamp(value ?? fallback, size / 2, 2000 - size / 2)
    const clampTopLeft = (value: number | undefined, size: number, fallback: number) =>
      clamp(value ?? fallback, 0, 2000 - size)

    const NAMED_COLORS: Record<string, string> = {
      black: "#000000",
      white: "#ffffff",
      red: "#ef4444",
      blue: "#3b82f6",
      green: "#22c55e",
      yellow: "#eab308",
      purple: "#a855f7",
      pink: "#ec4899",
      orange: "#f97316",
      cyan: "#06b6d4",
      teal: "#14b8a6",
      indigo: "#6366f1",
      gray: "#6b7280",
      slate: "#1f2937",
      navy: "#1d4ed8",
    }

    const normalizeColorInput = (input: string | undefined, fallback: string) => {
      if (!input) {
        return fallback
      }

      if (/^#[0-9A-Fa-f]{6}$/.test(input)) {
        return input
      }

      const normalized = input.toLowerCase().trim()
      return NAMED_COLORS[normalized] || fallback
    }

    const operations: any[] = []
    const validationErrors: string[] = []
    const shapeIndexSchema = z.union([z.number(), z.literal("selected")])
    const shapeIndicesSchema = z.union([
      z.literal("selected"),
      z.array(z.union([z.number(), z.literal("selected")])).min(1),
    ])

    const resolveShapeIndexInput = (shapeIndex: number | "selected" | undefined) => {
      if (shapeIndex === "selected") {
        return selectedIndices.length > 0 ? selectedIndices[0] : null
      }
      if (typeof shapeIndex === "number") {
        return shapeIndex
      }
      return null
    }

    const resolveShapeIndicesInput = (
      shapeIndices: Array<number | "selected"> | "selected" | undefined,
    ): number[] => {
      if (shapeIndices === undefined) {
        return [...selectedIndices]
      }

      const indices: number[] = []

      const appendIndices = (values: number[]) => {
        values.forEach((value) => {
          if (!indices.includes(value)) {
            indices.push(value)
          }
        })
      }

      if (shapeIndices === "selected") {
        appendIndices(selectedIndices)
      } else if (Array.isArray(shapeIndices)) {
        shapeIndices.forEach((value) => {
          if (value === "selected") {
            appendIndices(selectedIndices)
          } else if (typeof value === "number") {
            indices.push(value)
          }
        })
      }

      return indices
    }

    const validateShapeIndices = (indices: number[]): { valid: boolean; error?: string } => {
      if (indices.length === 0) {
        return { valid: false, error: "No target shapes specified or selected." }
      }

      for (const idx of indices) {
        if (idx === -1) {
          // Allow -1 to reference the last shape (including newly created ones later in the sequence)
          continue
        }

        if (idx < 0 || idx >= safeCurrentObjects.length) {
          return {
            valid: false,
            error: `Invalid shape index ${idx}. Canvas has ${safeCurrentObjects.length} shapes (indices 0-${Math.max(
              0,
              safeCurrentObjects.length - 1,
            )}).`,
          }
        }
      }

      return { valid: true }
    }

    const tools = {
      getCanvasState: tool({
        description:
          "Query information about the current canvas state. Use this to answer questions about shapes, count objects, or get information before making changes.",
        inputSchema: z.object({
          query: z.string().describe("What information to retrieve (e.g., 'count', 'list all', 'find blue shapes')"),
        }),
        execute: async ({ query }) => {
          return {
            query,
            canvasContext,
            canvasStats,
            selectedObjects: selectedContext,
            availableOperations: Object.keys(tools),
          }
        },
      }),
      createText: tool({
        description: "Create a text layer on the canvas with customizable content, position, size, and color",
        inputSchema: z.object({
          text: z.string().describe("The text content to display"),
          x: z.number().describe("X coordinate position on the canvas"),
          y: z.number().describe("Y coordinate position on the canvas"),
          fontSize: z.number().optional().describe("Font size in pixels (default: 16)"),
          color: z.string().optional().describe("Text color as hex code (e.g., #000000 for black)"),
        }),
        execute: async ({ text, x, y, fontSize, color }) => {
          const validation = validateCreateText({ text, x, y, fontSize, color })
          if (!validation.valid) {
            validationErrors.push(`createText: ${validation.error}`)
            return { error: validation.error }
          }

          const finalColor = normalizeColorInput(color, "#000000")

          operations.push({
            type: "createText",
            text,
            x,
            y,
            fontSize: fontSize || 16,
            color: finalColor,
          })

          return { success: true, text, x, y, fontSize: fontSize || 16, color: finalColor }
        },
      }),
      createShape: tool({
        description: "Create a new shape on the canvas",
        inputSchema: z.object({
          shape: z.enum(["rectangle", "circle", "triangle", "line"]).describe("The type of shape to create"),
          x: z.number().describe("X coordinate position on the canvas"),
          y: z.number().describe("Y coordinate position on the canvas"),
          width: z.number().describe("Width of the shape in pixels"),
          height: z.number().describe("Height of the shape in pixels"),
          color: z.string().describe("Hex color code (e.g., #ff0000 for red, #3b82f6 for blue)"),
        }),
        execute: async ({ shape, x, y, width, height, color }) => {
          const validation = validateCreateShape({ shape, x, y, width, height, color })
          if (!validation.valid) {
            validationErrors.push(`createShape: ${validation.error}`)
            return { error: validation.error }
          }

          const finalColor = normalizeColorInput(color, "#3b82f6")

          operations.push({
            type: "create",
            object: {
              id: crypto.randomUUID(),
              type: shape,
              x,
              y,
              width,
              height,
              rotation: 0,
              fill_color: finalColor,
              stroke_color: finalColor,
              stroke_width: 2,
            },
          })

          return { success: true, shape, x, y, width, height, color: finalColor }
        },
      }),
      moveShape: tool({
        description: "Move an existing shape to a new position",
        inputSchema: z.object({
          shapeIndex: shapeIndexSchema.describe(
            "Index of the shape to move (0-based, use -1 for last shape, or 'selected' for currently selected shape)",
          ),
          x: z.number().optional().describe("New X coordinate (absolute position)"),
          y: z.number().optional().describe("New Y coordinate (absolute position)"),
          deltaX: z.number().optional().describe("Relative X movement (alternative to absolute x)"),
          deltaY: z.number().optional().describe("Relative Y movement (alternative to absolute y)"),
        }),
        execute: async ({ shapeIndex, x, y, deltaX, deltaY }) => {
          const validation = validateMoveShape({ shapeIndex, x, y, deltaX, deltaY }, safeCurrentObjects, selectedIndices)
          if (!validation.valid) {
            validationErrors.push(`moveShape: ${validation.error}`)
            return { error: validation.error }
          }

          operations.push({
            type: "move",
            shapeIndex: validation.resolvedIndex!,
            x,
            y,
            deltaX,
            deltaY,
          })

          return { success: true, shapeIndex: validation.resolvedIndex, x, y, deltaX, deltaY }
        },
      }),
      resizeShape: tool({
        description: "Resize an existing shape",
        inputSchema: z.object({
          shapeIndex: shapeIndexSchema.describe(
            "Index of the shape to resize (0-based, use -1 for last shape, or 'selected' for currently selected shape)",
          ),
          width: z.number().optional().describe("New width in pixels (absolute size)"),
          height: z.number().optional().describe("New height in pixels (absolute size)"),
          scale: z.number().optional().describe("Scale factor (e.g., 2 for twice as big, 0.5 for half size)"),
        }),
        execute: async ({ shapeIndex, width, height, scale }) => {
          const validation = validateResizeShape({ shapeIndex, width, height, scale }, safeCurrentObjects, selectedIndices)
          if (!validation.valid) {
            validationErrors.push(`resizeShape: ${validation.error}`)
            return { error: validation.error }
          }

          operations.push({
            type: "resize",
            shapeIndex: validation.resolvedIndex!,
            width,
            height,
            scale,
          })

          return { success: true, shapeIndex: validation.resolvedIndex, width, height, scale }
        },
      }),
      rotateShape: tool({
        description: "Rotate an existing shape",
        inputSchema: z.object({
          shapeIndex: shapeIndexSchema.describe(
            "Index of the shape to rotate (0-based, use -1 for last shape, or 'selected' for currently selected shape)",
          ),
          degrees: z.number().describe("Rotation amount in degrees"),
          absolute: z
            .boolean()
            .optional()
            .describe("If true, set absolute rotation; if false, rotate relative to current rotation"),
        }),
        execute: async ({ shapeIndex, degrees, absolute }) => {
          const validation = validateRotateShape({ shapeIndex, degrees, absolute }, safeCurrentObjects, selectedIndices)
          if (!validation.valid) {
            validationErrors.push(`rotateShape: ${validation.error}`)
            return { error: validation.error }
          }

          operations.push({
            type: "rotate",
            shapeIndex: validation.resolvedIndex!,
            degrees: degrees ?? 0,
            absolute: absolute ?? false,
          })

          return { success: true, shapeIndex: validation.resolvedIndex, degrees, absolute }
        },
      }),
      deleteShape: tool({
        description: "Delete one or more shapes from the canvas",
        inputSchema: z.object({
          shapeIndex: shapeIndexSchema.optional().describe(
            "Index of the shape to delete (0-based, or 'selected' for currently selected shape)",
          ),
          all: z.boolean().optional().describe("If true, delete all shapes from the canvas"),
        }),
        execute: async ({ shapeIndex, all }) => {
          const validation = validateDeleteShape({ shapeIndex, all }, safeCurrentObjects, selectedIndices)
          if (!validation.valid) {
            validationErrors.push(`deleteShape: ${validation.error}`)
            return { error: validation.error }
          }

          operations.push({
            type: "delete",
            shapeIndex: validation.resolvedIndex,
            all: all ?? false,
          })

          return { success: true, shapeIndex: validation.resolvedIndex, all }
        },
      }),
      updateText: tool({
        description: "Update the contents or styling of a text object",
        inputSchema: z.object({
          shapeIndex: shapeIndexSchema.describe(
            "Index of the text object to edit (use 'selected' for the current selection, -1 for the last object)",
          ),
          text: z.string().optional().describe("Replace the text content with this string"),
          append: z.string().optional().describe("Append this string to the current text"),
          fontSize: z.number().optional().describe("Update the font size in pixels"),
          color: z.string().optional().describe("Text color as a hex code or named color"),
          fontFamily: z.string().optional().describe("Set a specific font family"),
        }),
        execute: async ({ shapeIndex, text, append, fontSize, color, fontFamily }) => {
          const validation = validateUpdateText(
            { shapeIndex, text, append, fontSize, color, fontFamily },
            safeCurrentObjects,
            selectedIndices,
          )
          if (!validation.valid) {
            validationErrors.push(`updateText: ${validation.error}`)
            return { error: validation.error }
          }

          const resolvedIndex = validation.shapeIndex
          const finalColor = color ? normalizeColorInput(color, "#000000") : undefined

          operations.push({
            type: "updateText",
            shapeIndex: resolvedIndex,
            text,
            append,
            fontSize,
            color: finalColor,
            fontFamily,
          })

          return { success: true, shapeIndex: resolvedIndex, text, append, fontSize, color: finalColor, fontFamily }
        },
      }),
      updateStyle: tool({
        description: "Update fill or stroke styling for one or more shapes",
        inputSchema: z.object({
          shapeIndices: shapeIndicesSchema.optional().describe(
            "Indices of shapes to update (use 'selected' or include -1 for last shape)",
          ),
          fillColor: z.string().optional().describe("New fill color as hex code or name"),
          strokeColor: z.string().optional().describe("New stroke color as hex code or name"),
          strokeWidth: z.number().optional().describe("Stroke width in pixels"),
        }),
        execute: async ({ shapeIndices, fillColor, strokeColor, strokeWidth }) => {
          const indices = resolveShapeIndicesInput(shapeIndices)
          const validation = validateShapeIndices(indices)
          if (!validation.valid) {
            validationErrors.push(`updateStyle: ${validation.error}`)
            return { error: validation.error }
          }

          if (!fillColor && !strokeColor && strokeWidth === undefined) {
            const error = "Must provide fillColor, strokeColor, or strokeWidth"
            validationErrors.push(`updateStyle: ${error}`)
            return { error }
          }

          const updates: Record<string, unknown> = { shapeIndices: indices }
          if (fillColor) {
            updates.fillColor = normalizeColorInput(fillColor, "#3b82f6")
          }
          if (strokeColor) {
            updates.strokeColor = normalizeColorInput(strokeColor, "#1f2937")
          }
          if (strokeWidth !== undefined) {
            updates.strokeWidth = strokeWidth
          }

          operations.push({ type: "style", ...updates })

          return { success: true, ...updates }
        },
      }),
      setVisibility: tool({
        description: "Show or hide specific shapes",
        inputSchema: z.object({
          shapeIndices: shapeIndicesSchema.optional().describe("Shapes to update (defaults to current selection)"),
          visible: z.boolean().describe("Whether the shapes should be visible"),
        }),
        execute: async ({ shapeIndices, visible }) => {
          const indices = resolveShapeIndicesInput(shapeIndices)
          const validation = validateShapeIndices(indices)
          if (!validation.valid) {
            validationErrors.push(`setVisibility: ${validation.error}`)
            return { error: validation.error }
          }

          operations.push({ type: "visibility", shapeIndices: indices, visible })
          return { success: true, shapeIndices: indices, visible }
        },
      }),
      setLock: tool({
        description: "Lock or unlock specific shapes to prevent editing",
        inputSchema: z.object({
          shapeIndices: shapeIndicesSchema.optional().describe("Shapes to update (defaults to current selection)"),
          locked: z.boolean().describe("Whether the shapes should be locked"),
        }),
        execute: async ({ shapeIndices, locked }) => {
          const indices = resolveShapeIndicesInput(shapeIndices)
          const validation = validateShapeIndices(indices)
          if (!validation.valid) {
            validationErrors.push(`setLock: ${validation.error}`)
            return { error: validation.error }
          }

          operations.push({ type: "lock", shapeIndices: indices, locked })
          return { success: true, shapeIndices: indices, locked }
        },
      }),
      duplicateShapes: tool({
        description: "Duplicate selected shapes with an optional offset",
        inputSchema: z.object({
          shapeIndices: shapeIndicesSchema.optional().describe("Shapes to duplicate (defaults to current selection)"),
          offsetX: z.number().optional().describe("Horizontal offset for duplicated shapes"),
          offsetY: z.number().optional().describe("Vertical offset for duplicated shapes"),
        }),
        execute: async ({ shapeIndices, offsetX, offsetY }) => {
          const indices = resolveShapeIndicesInput(shapeIndices)
          const validation = validateShapeIndices(indices)
          if (!validation.valid) {
            validationErrors.push(`duplicateShapes: ${validation.error}`)
            return { error: validation.error }
          }

          operations.push({
            type: "duplicate",
            shapeIndices: indices,
            offsetX: offsetX ?? 20,
            offsetY: offsetY ?? 20,
          })

          return { success: true, shapeIndices: indices, offsetX: offsetX ?? 20, offsetY: offsetY ?? 20 }
        },
      }),
      reorderShapes: tool({
        description: "Change the z-order of shapes (bring to front/back or move one layer)",
        inputSchema: z.object({
          shapeIndices: shapeIndicesSchema.optional().describe("Shapes to reorder (defaults to current selection)"),
          action: z
            .enum(["bringToFront", "sendToBack", "bringForward", "sendBackward"])
            .describe("Layer action to perform"),
        }),
        execute: async ({ shapeIndices, action }) => {
          const indices = resolveShapeIndicesInput(shapeIndices)
          const validation = validateShapeIndices(indices)
          if (!validation.valid) {
            validationErrors.push(`reorderShapes: ${validation.error}`)
            return { error: validation.error }
          }

          operations.push({ type: "layer", shapeIndices: indices, action })
          return { success: true, shapeIndices: indices, action }
        },
      }),
      copyShapes: tool({
        description: "Copy shapes to the clipboard so they can be pasted later",
        inputSchema: z.object({
          shapeIndices: shapeIndicesSchema.optional().describe("Shapes to copy (defaults to current selection)"),
        }),
        execute: async ({ shapeIndices }) => {
          const indices = resolveShapeIndicesInput(shapeIndices)
          const validation = validateShapeIndices(indices)
          if (!validation.valid) {
            validationErrors.push(`copyShapes: ${validation.error}`)
            return { error: validation.error }
          }

          operations.push({ type: "copy", shapeIndices: indices })
          return { success: true, shapeIndices: indices }
        },
      }),
      pasteShapes: tool({
        description: "Paste shapes previously copied to the clipboard",
        inputSchema: z.object({
          offsetX: z.number().optional().describe("Horizontal offset for pasted shapes"),
          offsetY: z.number().optional().describe("Vertical offset for pasted shapes"),
        }),
        execute: async ({ offsetX, offsetY }) => {
          operations.push({
            type: "paste",
            offsetX: offsetX ?? 20,
            offsetY: offsetY ?? 20,
          })

          return { success: true, offsetX: offsetX ?? 20, offsetY: offsetY ?? 20 }
        },
      }),
      arrangeShapes: tool({
        description: "Arrange multiple shapes in a pattern (grid, row, column, circle)",
        inputSchema: z.object({
          pattern: z.enum(["grid", "row", "column", "circle"]).describe("The arrangement pattern"),
          shapeIndices: z
            .array(shapeIndexSchema)
            .optional()
            .describe("Indices of shapes to arrange (empty array means selected shapes)"),
          spacing: z.number().optional().describe("Spacing between shapes in pixels"),
          columns: z.number().optional().describe("Number of columns (for grid pattern)"),
        }),
        execute: async ({ pattern, shapeIndices, spacing, columns }) => {
          const validation = validateArrangeShapes(
            { pattern, shapeIndices, spacing, columns },
            safeCurrentObjects,
            selectedIndices,
          )
          if (!validation.valid) {
            validationErrors.push(`arrangeShapes: ${validation.error}`)
            return { error: validation.error }
          }

          operations.push({
            type: "arrange",
            pattern,
            shapeIndices: validation.resolvedIndices!,
            spacing: spacing || 50,
            columns,
          })

          return {
            success: true,
            pattern,
            shapeIndices: validation.resolvedIndices,
            spacing: spacing || 50,
            columns,
          }
        },
      }),
      duplicateShape: tool({
        description: "Duplicate one or more shapes with an optional offset",
        inputSchema: z.object({
          shapeIndices: z
            .array(shapeIndexSchema)
            .optional()
            .describe("Indices of shapes to duplicate (defaults to currently selected shapes)"),
          offsetX: z.number().optional().describe("Horizontal offset for duplicates (default: 20)"),
          offsetY: z.number().optional().describe("Vertical offset for duplicates (default: 20)"),
        }),
        execute: async ({ shapeIndices, offsetX, offsetY }) => {
          const validation = validateDuplicateShape(
            { shapeIndices, offsetX, offsetY },
            safeCurrentObjects,
            selectedIndices,
          )
          if (!validation.valid) {
            validationErrors.push(`duplicateShape: ${validation.error}`)
            return { error: validation.error }
          }

          operations.push({
            type: "duplicate",
            shapeIndices: validation.resolvedIndices!,
            offsetX: offsetX ?? 20,
            offsetY: offsetY ?? 20,
          })

          return {
            success: true,
            shapeIndices: validation.resolvedIndices,
            offsetX: offsetX ?? 20,
            offsetY: offsetY ?? 20,
          }
        },
      }),
      updateStyle: tool({
        description: "Update fill, stroke, or font styling for one or more shapes",
        inputSchema: z.object({
          shapeIndices: z
            .array(shapeIndexSchema)
            .optional()
            .describe("Indices of shapes to style (defaults to currently selected shapes)"),
          fillColor: z.string().optional().describe("Fill color as hex or common color name"),
          strokeColor: z.string().optional().describe("Stroke color as hex or common color name"),
          strokeWidth: z.number().optional().describe("Stroke width in pixels"),
          fontSize: z.number().optional().describe("Font size in pixels (text objects only)"),
        }),
        execute: async ({ shapeIndices, fillColor, strokeColor, strokeWidth, fontSize }) => {
          const validation = validateUpdateStyle(
            { shapeIndices, fillColor, strokeColor, strokeWidth, fontSize },
            safeCurrentObjects,
            selectedIndices,
          )
          if (!validation.valid) {
            validationErrors.push(`updateStyle: ${validation.error}`)
            return { error: validation.error }
          }

          operations.push({
            type: "style",
            shapeIndices: validation.resolvedIndices!,
            fillColor: fillColor ? normalizeColorInput(fillColor, "#3b82f6") : undefined,
            strokeColor: strokeColor ? normalizeColorInput(strokeColor, "#1f2937") : undefined,
            strokeWidth,
            fontSize,
          })

          return {
            success: true,
            shapeIndices: validation.resolvedIndices,
            fillColor: fillColor ? normalizeColorInput(fillColor, "#3b82f6") : undefined,
            strokeColor: strokeColor ? normalizeColorInput(strokeColor, "#1f2937") : undefined,
            strokeWidth,
            fontSize,
          }
        },
      }),
      alignShapes: tool({
        description: "Align multiple shapes along a specified axis",
        inputSchema: z.object({
          alignment: z
            .enum(["left", "right", "top", "bottom", "center", "middle"])
            .describe("Alignment direction"),
          shapeIndices: z
            .array(shapeIndexSchema)
            .optional()
            .describe("Indices of shapes to align (defaults to currently selected shapes)"),
        }),
        execute: async ({ alignment, shapeIndices }) => {
          const validation = validateAlignShapes({ alignment, shapeIndices }, safeCurrentObjects, selectedIndices)
          if (!validation.valid) {
            validationErrors.push(`alignShapes: ${validation.error}`)
            return { error: validation.error }
          }

          operations.push({
            type: "align",
            alignment,
            shapeIndices: validation.resolvedIndices!,
          })

          return { success: true, alignment, shapeIndices: validation.resolvedIndices }
        },
      }),
      distributeShapes: tool({
        description: "Distribute shapes evenly horizontally or vertically",
        inputSchema: z.object({
          direction: z
            .enum(["horizontal", "vertical"])
            .describe("Distribution direction"),
          shapeIndices: z
            .array(shapeIndexSchema)
            .optional()
            .describe("Indices of shapes to distribute (defaults to currently selected shapes)"),
        }),
        execute: async ({ direction, shapeIndices }) => {
          const validation = validateDistributeShapes({ direction, shapeIndices }, safeCurrentObjects, selectedIndices)
          if (!validation.valid) {
            validationErrors.push(`distributeShapes: ${validation.error}`)
            return { error: validation.error }
          }

          operations.push({
            type: "distribute",
            direction,
            shapeIndices: validation.resolvedIndices!,
          })

          return { success: true, direction, shapeIndices: validation.resolvedIndices }
        },
      }),
      reorderShapes: tool({
        description: "Change the stacking order of shapes",
        inputSchema: z.object({
          action: z
            .enum(["bringToFront", "sendToBack", "bringForward", "sendBackward"])
            .describe("Reorder action"),
          shapeIndices: z
            .array(shapeIndexSchema)
            .optional()
            .describe("Indices of shapes to reorder (defaults to currently selected shapes)"),
        }),
        execute: async ({ action, shapeIndices }) => {
          const validation = validateReorderShapes({ action, shapeIndices }, safeCurrentObjects, selectedIndices)
          if (!validation.valid) {
            validationErrors.push(`reorderShapes: ${validation.error}`)
            return { error: validation.error }
          }

          operations.push({
            type: "reorder",
            action,
            shapeIndices: validation.resolvedIndices!,
          })

          return { success: true, action, shapeIndices: validation.resolvedIndices }
        },
      }),
      toggleGrid: tool({
        description: "Update grid visibility, snapping, or size",
        inputSchema: z.object({
          enabled: z.boolean().optional().describe("Whether the grid should be shown"),
          snap: z.boolean().optional().describe("Whether objects should snap to the grid"),
          size: z.number().optional().describe("Grid size in pixels (10, 20, 30, 50, or 100)"),
        }),
        execute: async ({ enabled, snap, size }) => {
          const validation = validateToggleGrid({ enabled, snap, size })
          if (!validation.valid) {
            validationErrors.push(`toggleGrid: ${validation.error}`)
            return { error: validation.error }
          }

          operations.push({
            type: "grid",
            enabled,
            snap,
            size,
          })

          return { success: true, enabled, snap, size }
        },
      }),
      setViewport: tool({
        description: "Pan or zoom the viewport to a specific location",
        inputSchema: z.object({
          x: z.number().optional().describe("Viewport X position"),
          y: z.number().optional().describe("Viewport Y position"),
          zoom: z.number().optional().describe("Zoom level (1.0 = 100%)"),
        }),
        execute: async ({ x, y, zoom }) => {
          const validation = validateSetViewport({ x, y, zoom })
          if (!validation.valid) {
            validationErrors.push(`setViewport: ${validation.error}`)
            return { error: validation.error }
          }

          operations.push({
            type: "viewport",
            x,
            y,
            zoom,
          })

          return { success: true, x, y, zoom }
        },
      }),
      createComment: tool({
        description: "Create a comment at a specified canvas location",
        inputSchema: z.object({
          x: z.number().describe("X coordinate for the comment"),
          y: z.number().describe("Y coordinate for the comment"),
          content: z.string().min(1).describe("Comment text"),
        }),
        execute: async ({ x, y, content }) => {
          const validation = validateCreateComment({ x, y, content })
          if (!validation.valid) {
            validationErrors.push(`createComment: ${validation.error}`)
            return { error: validation.error }
          }

          operations.push({
            type: "comment",
            x,
            y,
            content,
          })

          return { success: true, x, y, content }
        },
      }),
      createLoginForm: tool({
        description:
          "Create a polished login form with title, username/password fields, and a primary action button arranged vertically.",
        inputSchema: z.object({
          x: z.number().optional().describe("Center X coordinate for the form"),
          y: z.number().optional().describe("Center Y coordinate for the form"),
          title: z.string().optional().describe("Heading text to display above the form"),
          subtitle: z.string().optional().describe("Optional supporting text shown below the title"),
          primaryColor: z.string().optional().describe("Accent color for the button (hex code or common color name)"),
        }),
        execute: async ({ x, y, title, subtitle, primaryColor }) => {
          const formWidth = 360
          const formHeight = 320
          const centerX = clampCenter(x, formWidth, visibleArea.centerX)
          const centerY = clampCenter(y, formHeight, visibleArea.centerY)
          const buttonColor = normalizeColorInput(primaryColor, "#3b82f6")

          operations.push({
            type: "createLoginForm",
            x: centerX,
            y: centerY,
            width: formWidth,
            height: formHeight,
            titleText: title || "Welcome back",
            subtitleText: subtitle || "Please sign in to continue",
            usernameLabel: "Email",
            passwordLabel: "Password",
            buttonText: "Sign In",
            backgroundColor: "#ffffff",
            fieldColor: "#f3f4f6",
            buttonColor,
            buttonTextColor: "#ffffff",
            textColor: "#111827",
            mutedTextColor: "#6b7280",
            helpText: "Forgot password?",
          })

          return { success: true, x: centerX, y: centerY, width: formWidth, height: formHeight }
        },
      }),
      createNavigationBar: tool({
        description:
          "Create a horizontal navigation bar with a brand label and evenly spaced menu items across the top of the canvas.",
        inputSchema: z.object({
          items: z.number().int().min(2).max(8).optional().describe("How many navigation items to include (2-8)"),
          x: z.number().optional().describe("Center X coordinate for the navigation bar"),
          y: z.number().optional().describe("Top Y coordinate for the navigation bar (defaults to top of view)"),
          brand: z.string().optional().describe("Brand or product name to show on the left"),
          accentColor: z.string().optional().describe("Highlight color for the active navigation item"),
        }),
        execute: async ({ items, x, y, brand, accentColor }) => {
          const navItems = clamp(items ?? 4, 2, 8)
          const navWidth = Math.max(420, Math.min(960, navItems * 140))
          const navHeight = 64
          const centerX = clampCenter(x, navWidth, visibleArea.centerX)
          const topY = clampTopLeft(y, navHeight, visibleArea.top)
          const leftX = clamp(centerX - navWidth / 2, 0, 2000 - navWidth)
          const highlightColor = normalizeColorInput(accentColor, "#3b82f6")

          operations.push({
            type: "createNavBar",
            x: leftX,
            y: topY,
            width: navWidth,
            height: navHeight,
            items: navItems,
            brandText: brand || "Product",
            menuItems: Array.from({ length: navItems }, (_, index) => (index === 0 ? "Home" : `Item ${index + 1}`)),
            backgroundColor: "#111827",
            itemColor: "#1f2937",
            activeItemColor: highlightColor,
            textColor: "#f9fafb",
          })

          return { success: true, x: leftX, y: topY, width: navWidth, height: navHeight, items: navItems }
        },
      }),
      createCardLayout: tool({
        description:
          "Create a content card with an image placeholder, title, description text, and call-to-action button.",
        inputSchema: z.object({
          x: z.number().optional().describe("Center X coordinate for the card"),
          y: z.number().optional().describe("Center Y coordinate for the card"),
          title: z.string().optional().describe("Title text inside the card"),
          description: z.string().optional().describe("Supporting description text for the card"),
          buttonText: z.string().optional().describe("Call-to-action label for the card button"),
          accentColor: z.string().optional().describe("Accent color for the media area and button"),
        }),
        execute: async ({ x, y, title, description, buttonText, accentColor }) => {
          const cardWidth = 320
          const cardHeight = 220
          const centerX = clampCenter(x, cardWidth, visibleArea.centerX)
          const centerY = clampCenter(y, cardHeight, visibleArea.centerY)
          const accent = normalizeColorInput(accentColor, "#3b82f6")

          operations.push({
            type: "createCard",
            x: centerX,
            y: centerY,
            width: cardWidth,
            height: cardHeight,
            titleText: title || "Card title",
            descriptionText: description || "Add supporting details here.",
            buttonText: buttonText || "Learn more",
            accentColor: accent,
            backgroundColor: "#ffffff",
            textColor: "#111827",
            mutedTextColor: "#6b7280",
            buttonTextColor: "#ffffff",
          })

          return { success: true, x: centerX, y: centerY, width: cardWidth, height: cardHeight }
        },
      }),
      toggleGrid: tool({
        description: "Enable or disable the canvas grid overlay",
        inputSchema: z.object({
          enabled: z.boolean().describe("Whether the grid should be enabled"),
          snap: z.boolean().optional().describe("Optional snap-to-grid state to apply simultaneously"),
        }),
        execute: async ({ enabled, snap }) => {
          operations.push({ type: "toggleGrid", enabled, snap })
          return { success: true, enabled, snap }
        },
      }),
      toggleSnap: tool({
        description: "Enable or disable snap-to-grid alignment",
        inputSchema: z.object({
          snap: z.boolean().describe("Whether snap-to-grid should be enabled"),
        }),
        execute: async ({ snap }) => {
          operations.push({ type: "toggleSnap", snap })
          return { success: true, snap }
        },
      }),
      setGridSize: tool({
        description: "Set the grid size for snapping and display",
        inputSchema: z.object({
          size: z.enum(["10", "20", "30", "50", "100"]).or(z.number()).describe("Grid size in pixels"),
        }),
        execute: async ({ size }) => {
          const parsed = typeof size === "number" ? size : Number(size)
          operations.push({ type: "setGridSize", size: parsed })
          return { success: true, size: parsed }
        },
      }),
      updateViewport: tool({
        description: "Pan or zoom the canvas viewport",
        inputSchema: z.object({
          x: z.number().optional().describe("Absolute X offset of the viewport"),
          y: z.number().optional().describe("Absolute Y offset of the viewport"),
          zoom: z.number().optional().describe("Absolute zoom level (1 = 100%)"),
          deltaX: z.number().optional().describe("Pan the viewport horizontally by this amount"),
          deltaY: z.number().optional().describe("Pan the viewport vertically by this amount"),
          zoomFactor: z.number().optional().describe("Multiply current zoom by this factor"),
        }),
        execute: async ({ x, y, zoom, deltaX, deltaY, zoomFactor }) => {
          operations.push({ type: "viewport", x, y, zoom, deltaX, deltaY, zoomFactor })
          return { success: true, x, y, zoom, deltaX, deltaY, zoomFactor }
        },
      }),
      createComment: tool({
        description: "Create a canvas comment at a specific location",
        inputSchema: z.object({
          x: z.number().describe("X coordinate for the comment"),
          y: z.number().describe("Y coordinate for the comment"),
          content: z.string().describe("Comment text"),
        }),
        execute: async ({ x, y, content }) => {
          operations.push({ type: "comment", x, y, content })
          return { success: true, x, y, content }
        },
      }),
      selectAll: tool({
        description: "Select all objects on the canvas",
        inputSchema: z.object({}).optional(),
        execute: async () => {
          operations.push({ type: "selectAll" })
          return { success: true }
        },
      }),
      selectAllOfType: tool({
        description: "Select all objects that match the currently selected types",
        inputSchema: z.object({}).optional(),
        execute: async () => {
          operations.push({ type: "selectAllOfType" })
          return { success: true }
        },
      }),
      undo: tool({
        description: "Undo the last canvas change",
        inputSchema: z.object({}).optional(),
        execute: async () => {
          operations.push({ type: "undo" })
          return { success: true }
        },
      }),
      redo: tool({
        description: "Redo the most recently undone change",
        inputSchema: z.object({}).optional(),
        execute: async () => {
          operations.push({ type: "redo" })
          return { success: true }
        },
      }),
    }

    const systemPrompt = `You are a canvas assistant that helps users create and manipulate shapes on a collaborative canvas.

CANVAS DIMENSIONS: 2000x2000 pixels
CANVAS CENTER: (1000, 1000)
VIEWPORT: Users can pan and zoom (100% to 300%)

${
  viewport
    ? `
CURRENT VIEWPORT (User's visible area):
- Zoom: ${Math.round(viewport.zoom * 100)}%
- Visible area: (${visibleArea.left}, ${visibleArea.top}) to (${visibleArea.right}, ${visibleArea.bottom})
- Recommended position for new objects: (${visibleArea.centerX}, ${visibleArea.centerY})

⭐ CRITICAL: Always create new objects at (${visibleArea.centerX}, ${visibleArea.centerY}) to ensure they appear in the user's accessible viewport area.
`
    : `
⭐ CRITICAL: Create new objects in the top-right accessible area (default: x=960, y=150) since users have zoom constraints.
`
}

CURRENT CANVAS STATE:
Total shapes: ${canvasStats.totalShapes}
${canvasStats.totalShapes > 0 ? `Shape types: ${JSON.stringify(canvasStats.shapeTypes)}` : ""}
${canvasStats.totalShapes > 0 ? `Colors used: ${JSON.stringify(canvasStats.colorGroups)}` : ""}

${
  selectedContext.length > 0
    ? `
⭐ CURRENTLY SELECTED SHAPES (${selectedContext.length}):
${JSON.stringify(selectedContext, null, 2)}
Selected indices: ${JSON.stringify(selectedIndices)}

IMPORTANT: When the user says "the selected shape", "it", "this", "the selection", use the selected indices: ${JSON.stringify(selectedIndices)}
`
    : "No shapes are currently selected.\n"
}

OBJECTS ON CANVAS (${safeCurrentObjects.length} total):
${JSON.stringify(canvasContext, null, 2)}

AVAILABLE FUNCTIONS:
1. getCanvasState - Query canvas information (use for questions like "how many shapes?")
2. createShape - Create new shapes (rectangle, circle, triangle, line)
<<<<<<< HEAD
3. createText - Create a text layer on the canvas
4. moveShape - Move existing shapes by index
5. resizeShape - Resize existing shapes
6. rotateShape - Rotate existing shapes
7. deleteShape - Delete specific shapes or clear all
8. updateText - Modify text content, color, or font size
9. updateStyle - Change fill/stroke styling for shapes
10. setVisibility - Show or hide shapes
11. setLock - Lock or unlock shapes
12. duplicateShapes - Create copies with optional offset
13. copyShapes - Copy shapes to the clipboard
14. pasteShapes - Paste copied shapes with offset
15. arrangeShapes - Arrange shapes in grids, rows, columns, or circles
16. reorderShapes - Adjust layer order (front/back/forward/backward)
17. toggleGrid - Enable or disable the grid (optionally snapping)
18. toggleSnap - Enable or disable snap-to-grid
19. setGridSize - Adjust grid spacing
20. updateViewport - Pan or zoom the canvas viewport
21. createComment - Add a comment marker
22. selectAll - Select every shape on the canvas
23. selectAllOfType - Select shapes matching the selected types
24. undo - Undo the last change
25. redo - Redo the most recently undone change
26. createLoginForm - Build a multi-element login form layout
27. createNavigationBar - Create a navigation bar with menu items
28. createCardLayout - Create a card with media area, text, and button
=======
3. moveShape - Move existing shapes by index
4. resizeShape - Resize existing shapes
5. rotateShape - Rotate existing shapes
6. deleteShape - Delete specific shapes or clear all
7. arrangeShapes - Arrange multiple shapes in patterns (grid, row, column, circle)
8. duplicateShape - Duplicate selected shapes with offsets
9. updateStyle - Change fill, stroke, or font styling on shapes
10. alignShapes - Align two or more shapes along an axis
11. distributeShapes - Evenly distribute three or more shapes
12. reorderShapes - Change stacking order (front/back/forward/backward)
13. toggleGrid - Toggle grid visibility, snapping, or size
14. setViewport - Pan or zoom the canvas viewport
15. createText - Create a text layer on the canvas
16. createLoginForm - Build a multi-element login form layout with labels and button
17. createNavigationBar - Create a navigation bar with menu items
18. createCardLayout - Create a card with media area, text, and button
19. createComment - Add a comment marker at a position
>>>>>>> 95e44b01

SHAPE IDENTIFICATION RULES:
- **SELECTED SHAPES**: When user says "the selected shape", "it", "this", "the selection", use the selected indices: ${JSON.stringify(selectedIndices)}
- Use index numbers: 0 = first shape, 1 = second, -1 = last shape
- When user says "the blue rectangle", find the shape by matching type AND color
- When user says "the circle", find the first shape of that type
- When user says "the last shape" or "the latest", use index -1
- If multiple shapes match, operate on the first match or ask for clarification

TEXT LAYER RULES:
- Use createText to add text layers
- Provide text content, position (x, y), font size, and color
- Font size defaults to 16 pixels if not specified
- Text color defaults to black (#000000) if not specified

COLOR REFERENCE (use hex codes):
- red: #ef4444, blue: #3b82f6, green: #22c55e, yellow: #eab308
- purple: #a855f7, pink: #ec4899, orange: #f97316, cyan: #06b6d4
- teal: #14b8a6, indigo: #6366f1, gray: #6b7280
- black: #000000, white: #ffffff

POSITION REFERENCE:
${
  viewport
    ? `
- **REQUIRED position for new objects**: (${visibleArea.centerX}, ${visibleArea.centerY}) - This is in the user's visible area
- Visible top-left: (${visibleArea.left}, ${visibleArea.top})
- Visible top-right: (${visibleArea.right}, ${visibleArea.top})
- Visible bottom-left: (${visibleArea.left}, ${visibleArea.bottom})
- Visible bottom-right: (${visibleArea.right}, ${visibleArea.bottom})
`
    : `
- **REQUIRED position for new objects**: (960, 150) - Top-right accessible area
- Accessible area: (0, 0) to (1920, 1080)
`
}

DEFAULT VALUES:
- Shape size: 100x100 pixels
- Spacing: 50 pixels
- Grid columns: 3
- Font size: 16 pixels
- **REQUIRED default position: (${visibleArea.centerX}, ${visibleArea.centerY}) - Always use this for new objects**

BEST PRACTICES:
1. For questions about the canvas, use getCanvasState first
2. For complex operations, call multiple functions in sequence
3. When moving/resizing shapes, verify the shape exists first
4. Be conversational and explain what you're doing
5. If a request is ambiguous, make a reasonable assumption and explain it
6. **ALWAYS check if there's a selected shape before assuming which shape to operate on**
7. **CRITICAL: ALWAYS create new objects at (${visibleArea.centerX}, ${visibleArea.centerY}) - this is within the user's accessible viewport**
8. Use updateStyle for color, stroke, or typography changes instead of recreating shapes
9. Use reorderShapes to satisfy "bring to front/back" requests
10. Use toggleGrid and setViewport when users mention grid, snapping, pan, or zoom
11. Use createComment when users ask to leave feedback markers on the canvas

Examples:
- "Create a blue square" → createShape(rectangle, x: ${visibleArea.centerX}, y: ${visibleArea.centerY}, 100x100, blue)
- "Move the circle left" → moveShape(find circle index, deltaX: -100)
- "Make it bigger" (with selection) → resizeShape(selected index, scale: 2)
- "How many shapes?" → getCanvasState(query: "count")
- "Delete all red shapes" → Find all red shapes and delete each one
- "Add text 'Hello World'" → createText(text: 'Hello World', x: ${visibleArea.centerX}, y: ${visibleArea.centerY}, fontSize: 24, color: '#000000')`

    const result = await generateText({
      model: "openai/gpt-4o-mini",
      system: systemPrompt,
      prompt: message,
      tools,
      maxSteps: 5,
    })

    console.log("[v0] AI SDK response received")
    console.log("[v0] Operations collected:", operations.length)

    let aiMessage = result.text || "I've processed your request!"

    if (validationErrors.length > 0) {
      aiMessage += `\n\nNote: Some operations couldn't be completed:\n${validationErrors.map((e) => `• ${e}`).join("\n")}`
    }

    if (queueItemId && canvasId) {
      try {
        const supabase = createServiceRoleClient()
        await supabase
          .from("ai_operations_queue")
          .update({
            status: "completed",
            operations: operations,
            completed_at: new Date().toISOString(),
          })
          .eq("id", queueItemId)
      } catch (err) {
        console.warn("[v0] Failed to update queue status:", err)
      }
    }

    console.log("[v0] Returning", operations.length, "operations")
    return NextResponse.json({
      message: aiMessage,
      operations,
      queueItemId,
      validationErrors: validationErrors.length > 0 ? validationErrors : undefined,
    })
  } catch (error) {
    console.error("[v0] ===== API ERROR =====")
    console.error("[v0] Error type:", error?.constructor?.name)
    console.error("[v0] Error message:", error instanceof Error ? error.message : String(error))
    console.error("[v0] Error stack:", error instanceof Error ? error.stack : "No stack trace")

    return NextResponse.json(
      {
        error: "Failed to process request",
        details: error instanceof Error ? error.message : String(error),
        type: error?.constructor?.name || "Unknown",
      },
      { status: 500 },
    )
  }
}

function resolveSingleShapeIndex(
  input: number | "selected",
  currentObjects: any[],
  selectedIndices: number[],
): { valid: boolean; error?: string; index?: number } {
  if (currentObjects.length === 0) {
    return { valid: false, error: "There are no shapes on the canvas." }
  }

  if (input === "selected") {
    if (selectedIndices.length === 0) {
      return { valid: false, error: "No shape is currently selected." }
    }
    return { valid: true, index: selectedIndices[0] }
  }

  if (typeof input !== "number") {
    return { valid: false, error: "shapeIndex must be a number or 'selected'." }
  }

  const resolved = input === -1 ? currentObjects.length - 1 : input

  if (resolved < 0 || resolved >= currentObjects.length) {
    return {
      valid: false,
      error: `Invalid shape index ${input}. Canvas has ${currentObjects.length} shapes (indices 0-${Math.max(
        0,
        currentObjects.length - 1,
      )}).`,
    }
  }

  return { valid: true, index: resolved }
}

function resolveMultipleShapeIndices(
  input: (number | "selected")[] | undefined,
  currentObjects: any[],
  selectedIndices: number[],
  options: { min?: number; allowEmpty?: boolean } = {},
): { valid: boolean; error?: string; indices?: number[] } {
  const min = options.min ?? 1

  let rawValues: (number | "selected")[]
  if (input && input.length > 0) {
    rawValues = input
  } else {
    if (selectedIndices.length === 0) {
      if (options.allowEmpty) {
        return { valid: true, indices: [] }
      }
      return { valid: false, error: "No shapes are currently selected." }
    }
    rawValues = selectedIndices
  }

  const resolved: number[] = []
  for (const value of rawValues) {
    if (value === "selected") {
      if (selectedIndices.length === 0) {
        return { valid: false, error: "No shapes are currently selected." }
      }
      resolved.push(...selectedIndices)
      continue
    }

    if (typeof value !== "number") {
      return { valid: false, error: "shapeIndices must contain numbers or 'selected'." }
    }

    const normalized = value === -1 ? currentObjects.length - 1 : value
    if (normalized < 0 || normalized >= currentObjects.length) {
      return {
        valid: false,
        error: `Invalid shape index ${value}. Canvas has ${currentObjects.length} shapes (indices 0-${Math.max(
          0,
          currentObjects.length - 1,
        )}).`,
      }
    }

    resolved.push(normalized)
  }

  const uniqueIndices = Array.from(new Set(resolved))

  if (!options.allowEmpty && uniqueIndices.length < min) {
    return {
      valid: false,
      error: min === 1 ? "At least one shape is required." : `At least ${min} shapes are required for this action.`,
    }
  }

  return { valid: true, indices: uniqueIndices }
}

function validateCreateShape(args: any): { valid: boolean; error?: string } {
  if (!args.shape || !["rectangle", "circle", "triangle", "line"].includes(args.shape)) {
    return { valid: false, error: "Invalid shape type. Must be rectangle, circle, triangle, or line." }
  }

  if (typeof args.x !== "number" || typeof args.y !== "number") {
    return { valid: false, error: "Position (x, y) must be numbers." }
  }

  if (typeof args.width !== "number" || typeof args.height !== "number") {
    return { valid: false, error: "Dimensions (width, height) must be numbers." }
  }

  if (args.width <= 0 || args.height <= 0) {
    return { valid: false, error: "Dimensions must be positive numbers." }
  }

  if (args.width > 2000 || args.height > 2000) {
    return { valid: false, error: "Dimensions cannot exceed 2000 pixels." }
  }

  if (args.x < 0 || args.x > 2000 || args.y < 0 || args.y > 2000) {
    return { valid: false, error: "Position must be within canvas bounds (0-2000)." }
  }

  return { valid: true }
}

function validateMoveShape(
  args: any,
  currentObjects: any[],
  selectedIndices: number[],
): { valid: boolean; error?: string; resolvedIndex?: number } {
  const resolved = resolveSingleShapeIndex(args.shapeIndex, currentObjects, selectedIndices)
  if (!resolved.valid) {
    return resolved
  }

  if (args.x !== undefined && (typeof args.x !== "number" || args.x < 0 || args.x > 2000)) {
    return { valid: false, error: "X position must be a number between 0 and 2000." }
  }

  if (args.y !== undefined && (typeof args.y !== "number" || args.y < 0 || args.y > 2000)) {
    return { valid: false, error: "Y position must be a number between 0 and 2000." }
  }

  if (args.deltaX !== undefined && typeof args.deltaX !== "number") {
    return { valid: false, error: "deltaX must be a number." }
  }

  if (args.deltaY !== undefined && typeof args.deltaY !== "number") {
    return { valid: false, error: "deltaY must be a number." }
  }

  if (args.x === undefined && args.y === undefined && args.deltaX === undefined && args.deltaY === undefined) {
    return {
      valid: false,
      error: "Must provide either absolute position (x, y) or relative movement (deltaX, deltaY).",
    }
  }

  return { valid: true, resolvedIndex: resolved.index }
}

function validateResizeShape(
  args: any,
  currentObjects: any[],
  selectedIndices: number[],
): { valid: boolean; error?: string; resolvedIndex?: number } {
  const resolved = resolveSingleShapeIndex(args.shapeIndex, currentObjects, selectedIndices)
  if (!resolved.valid) {
    return resolved
  }

  if (args.width !== undefined && (typeof args.width !== "number" || args.width <= 0 || args.width > 2000)) {
    return { valid: false, error: "Width must be a positive number not exceeding 2000." }
  }

  if (args.height !== undefined && (typeof args.height !== "number" || args.height <= 0 || args.height > 2000)) {
    return { valid: false, error: "Height must be a positive number not exceeding 2000." }
  }

  if (args.scale !== undefined && (typeof args.scale !== "number" || args.scale <= 0 || args.scale > 10)) {
    return { valid: false, error: "Scale must be a positive number between 0 and 10." }
  }

  if (args.width === undefined && args.height === undefined && args.scale === undefined) {
    return { valid: false, error: "Must provide either dimensions (width, height) or scale factor." }
  }

  return { valid: true, resolvedIndex: resolved.index }
}

function validateRotateShape(
  args: any,
  currentObjects: any[],
  selectedIndices: number[],
): { valid: boolean; error?: string; resolvedIndex?: number } {
  const resolved = resolveSingleShapeIndex(args.shapeIndex, currentObjects, selectedIndices)
  if (!resolved.valid) {
    return resolved
  }

  if (typeof args.degrees !== "number") {
    return { valid: false, error: "Rotation degrees must be a number." }
  }

  return { valid: true, resolvedIndex: resolved.index }
}

function validateDeleteShape(
  args: any,
  currentObjects: any[],
  selectedIndices: number[],
): { valid: boolean; error?: string; resolvedIndex?: number } {
  if (args.all === true) {
    return { valid: true }
  }

  const resolved = resolveSingleShapeIndex(args.shapeIndex, currentObjects, selectedIndices)
  if (!resolved.valid) {
    return resolved
  }

  return { valid: true, resolvedIndex: resolved.index }
}

function validateArrangeShapes(
  args: any,
  currentObjects: any[],
  selectedIndices: number[],
): { valid: boolean; error?: string; resolvedIndices?: number[] } {
  if (!args.pattern || !["grid", "row", "column", "circle"].includes(args.pattern)) {
    return { valid: false, error: "Pattern must be one of: grid, row, column, circle." }
  }

  const indicesResult = resolveMultipleShapeIndices(args.shapeIndices, currentObjects, selectedIndices, { min: 1 })
  if (!indicesResult.valid) {
    return indicesResult
  }

  if (args.spacing !== undefined && (typeof args.spacing !== "number" || args.spacing < 0)) {
    return { valid: false, error: "Spacing must be a non-negative number." }
  }

  if (args.columns !== undefined && (typeof args.columns !== "number" || args.columns < 1)) {
    return { valid: false, error: "Columns must be a positive number." }
  }

  return { valid: true, resolvedIndices: indicesResult.indices }
}

function validateCreateText(args: any): { valid: boolean; error?: string } {
  if (!args.text) {
    return { valid: false, error: "Text content is required." }
  }

  if (typeof args.x !== "number" || typeof args.y !== "number") {
    return { valid: false, error: "Position (x, y) must be numbers." }
  }

  if (args.fontSize !== undefined && (typeof args.fontSize !== "number" || args.fontSize <= 0)) {
    return { valid: false, error: "Font size must be a positive number." }
  }

  if (args.color !== undefined && typeof args.color !== "string") {
    return { valid: false, error: "Color must be provided as a string." }
  }

  return { valid: true }
}

function validateUpdateStyle(
  args: any,
  currentObjects: any[],
  selectedIndices: number[],
): { valid: boolean; error?: string; resolvedIndices?: number[] } {
  if (
    args.fillColor === undefined &&
    args.strokeColor === undefined &&
    args.strokeWidth === undefined &&
    args.fontSize === undefined
  ) {
    return { valid: false, error: "Provide at least one style property to update." }
  }

  if (args.strokeWidth !== undefined && (typeof args.strokeWidth !== "number" || args.strokeWidth < 0 || args.strokeWidth > 50)) {
    return { valid: false, error: "Stroke width must be a non-negative number not exceeding 50." }
  }

  if (args.fontSize !== undefined && (typeof args.fontSize !== "number" || args.fontSize <= 0 || args.fontSize > 400)) {
    return { valid: false, error: "Font size must be a positive number not exceeding 400." }
  }

  const indicesResult = resolveMultipleShapeIndices(args.shapeIndices, currentObjects, selectedIndices, { min: 1 })
  if (!indicesResult.valid) {
    return indicesResult
  }

  return { valid: true, resolvedIndices: indicesResult.indices }
}

function validateDuplicateShape(
  args: any,
  currentObjects: any[],
  selectedIndices: number[],
): { valid: boolean; error?: string; resolvedIndices?: number[] } {
  if (args.offsetX !== undefined && typeof args.offsetX !== "number") {
    return { valid: false, error: "offsetX must be a number if provided." }
  }

  if (args.offsetY !== undefined && typeof args.offsetY !== "number") {
    return { valid: false, error: "offsetY must be a number if provided." }
  }

  const indicesResult = resolveMultipleShapeIndices(args.shapeIndices, currentObjects, selectedIndices, { min: 1 })
  if (!indicesResult.valid) {
    return indicesResult
  }

  return { valid: true, resolvedIndices: indicesResult.indices }
}

function validateAlignShapes(
  args: any,
  currentObjects: any[],
  selectedIndices: number[],
): { valid: boolean; error?: string; resolvedIndices?: number[] } {
  if (!args.alignment || !["left", "right", "top", "bottom", "center", "middle"].includes(args.alignment)) {
    return { valid: false, error: "Alignment must be one of: left, right, top, bottom, center, middle." }
  }

  const indicesResult = resolveMultipleShapeIndices(args.shapeIndices, currentObjects, selectedIndices, { min: 2 })
  if (!indicesResult.valid) {
    return indicesResult
  }

  return { valid: true, resolvedIndices: indicesResult.indices }
}

function validateDistributeShapes(
  args: any,
  currentObjects: any[],
  selectedIndices: number[],
): { valid: boolean; error?: string; resolvedIndices?: number[] } {
  if (!args.direction || !["horizontal", "vertical"].includes(args.direction)) {
    return { valid: false, error: "Direction must be 'horizontal' or 'vertical'." }
  }

  const indicesResult = resolveMultipleShapeIndices(args.shapeIndices, currentObjects, selectedIndices, { min: 3 })
  if (!indicesResult.valid) {
    return indicesResult
  }

  return { valid: true, resolvedIndices: indicesResult.indices }
}

function validateReorderShapes(
  args: any,
  currentObjects: any[],
  selectedIndices: number[],
): { valid: boolean; error?: string; resolvedIndices?: number[] } {
  if (!args.action || !["bringToFront", "sendToBack", "bringForward", "sendBackward"].includes(args.action)) {
    return {
      valid: false,
      error: "Action must be one of: bringToFront, sendToBack, bringForward, sendBackward.",
    }
  }

  const indicesResult = resolveMultipleShapeIndices(args.shapeIndices, currentObjects, selectedIndices, { min: 1 })
  if (!indicesResult.valid) {
    return indicesResult
  }

  return { valid: true, resolvedIndices: indicesResult.indices }
}

function validateToggleGrid(args: any): { valid: boolean; error?: string } {
  if (args.enabled === undefined && args.snap === undefined && args.size === undefined) {
    return { valid: false, error: "Provide enabled, snap, or size to update grid settings." }
  }

  if (args.size !== undefined && ![10, 20, 30, 50, 100].includes(args.size)) {
    return { valid: false, error: "Grid size must be one of: 10, 20, 30, 50, 100." }
  }

  if (args.enabled !== undefined && typeof args.enabled !== "boolean") {
    return { valid: false, error: "enabled must be a boolean." }
  }

  if (args.snap !== undefined && typeof args.snap !== "boolean") {
    return { valid: false, error: "snap must be a boolean." }
  }

  return { valid: true }
}

function validateSetViewport(args: any): { valid: boolean; error?: string } {
  if (args.x === undefined && args.y === undefined && args.zoom === undefined) {
    return { valid: false, error: "Provide x, y, or zoom to update the viewport." }
  }

  if (args.x !== undefined && typeof args.x !== "number") {
    return { valid: false, error: "Viewport x must be a number." }
  }

  if (args.y !== undefined && typeof args.y !== "number") {
    return { valid: false, error: "Viewport y must be a number." }
  }

  if (args.zoom !== undefined && (typeof args.zoom !== "number" || args.zoom < 0.1 || args.zoom > 5)) {
    return { valid: false, error: "Zoom must be a number between 0.1 and 5." }
  }

  return { valid: true }
}

function validateCreateComment(args: any): { valid: boolean; error?: string } {
  if (typeof args.x !== "number" || typeof args.y !== "number") {
    return { valid: false, error: "Comment position must be numbers." }
  }

  if (args.x < 0 || args.x > 2000 || args.y < 0 || args.y > 2000) {
    return { valid: false, error: "Comment position must be within canvas bounds (0-2000)." }
  }

  if (typeof args.content !== "string" || args.content.trim().length === 0) {
    return { valid: false, error: "Comment content must be a non-empty string." }
  }

  return { valid: true }
}

function validateUpdateText(
  args: any,
  currentObjects: any[],
  selectedIndices: number[],
): { valid: boolean; error?: string; shapeIndex?: number } {
  let resolvedIndex: number | null = null

  if (args.shapeIndex === "selected") {
    if (selectedIndices.length === 0) {
      return { valid: false, error: "No shape is currently selected." }
    }
    resolvedIndex = selectedIndices[0]
  } else if (typeof args.shapeIndex === "number") {
    resolvedIndex = args.shapeIndex
  }

  if (resolvedIndex === null || resolvedIndex === undefined) {
    return { valid: false, error: "shapeIndex must be provided." }
  }

  if (resolvedIndex !== -1) {
    if (resolvedIndex < 0 || resolvedIndex >= currentObjects.length) {
      return {
        valid: false,
        error: `Invalid shape index ${resolvedIndex}. Canvas has ${currentObjects.length} shapes.`,
      }
    }

    const target = currentObjects[resolvedIndex]
    if (target && target.type !== "text") {
      return { valid: false, error: "Target shape is not a text object." }
    }
  } else if (currentObjects.length === 0) {
    // No shapes exist yet, so referencing the last shape would fail
    return { valid: false, error: "There are no shapes on the canvas to edit." }
  }

  if (!args.text && !args.append && args.fontSize === undefined && !args.color && !args.fontFamily) {
    return { valid: false, error: "Must provide text, append, fontSize, color, or fontFamily to update." }
  }

  if (args.fontSize !== undefined && (typeof args.fontSize !== "number" || args.fontSize <= 0)) {
    return { valid: false, error: "Font size must be a positive number." }
  }

  return { valid: true, shapeIndex: resolvedIndex }
}<|MERGE_RESOLUTION|>--- conflicted
+++ resolved
@@ -1185,34 +1185,6 @@
 AVAILABLE FUNCTIONS:
 1. getCanvasState - Query canvas information (use for questions like "how many shapes?")
 2. createShape - Create new shapes (rectangle, circle, triangle, line)
-<<<<<<< HEAD
-3. createText - Create a text layer on the canvas
-4. moveShape - Move existing shapes by index
-5. resizeShape - Resize existing shapes
-6. rotateShape - Rotate existing shapes
-7. deleteShape - Delete specific shapes or clear all
-8. updateText - Modify text content, color, or font size
-9. updateStyle - Change fill/stroke styling for shapes
-10. setVisibility - Show or hide shapes
-11. setLock - Lock or unlock shapes
-12. duplicateShapes - Create copies with optional offset
-13. copyShapes - Copy shapes to the clipboard
-14. pasteShapes - Paste copied shapes with offset
-15. arrangeShapes - Arrange shapes in grids, rows, columns, or circles
-16. reorderShapes - Adjust layer order (front/back/forward/backward)
-17. toggleGrid - Enable or disable the grid (optionally snapping)
-18. toggleSnap - Enable or disable snap-to-grid
-19. setGridSize - Adjust grid spacing
-20. updateViewport - Pan or zoom the canvas viewport
-21. createComment - Add a comment marker
-22. selectAll - Select every shape on the canvas
-23. selectAllOfType - Select shapes matching the selected types
-24. undo - Undo the last change
-25. redo - Redo the most recently undone change
-26. createLoginForm - Build a multi-element login form layout
-27. createNavigationBar - Create a navigation bar with menu items
-28. createCardLayout - Create a card with media area, text, and button
-=======
 3. moveShape - Move existing shapes by index
 4. resizeShape - Resize existing shapes
 5. rotateShape - Rotate existing shapes
@@ -1230,7 +1202,6 @@
 17. createNavigationBar - Create a navigation bar with menu items
 18. createCardLayout - Create a card with media area, text, and button
 19. createComment - Add a comment marker at a position
->>>>>>> 95e44b01
 
 SHAPE IDENTIFICATION RULES:
 - **SELECTED SHAPES**: When user says "the selected shape", "it", "this", "the selection", use the selected indices: ${JSON.stringify(selectedIndices)}
